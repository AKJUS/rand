--- conflicted
+++ resolved
@@ -17,11 +17,7 @@
 
 use Rng;
 
-<<<<<<< HEAD
-pub use self::float::{Open01, Closed01};
 pub use self::other::Alphanumeric;
-=======
->>>>>>> 44e90ad0
 pub use self::range::Range;
 #[cfg(feature="std")]
 pub use self::gamma::{Gamma, ChiSquared, FisherF, StudentT};
